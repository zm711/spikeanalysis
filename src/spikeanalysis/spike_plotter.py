--- conflicted
+++ resolved
@@ -322,10 +322,8 @@
             if len(np.shape(sorted_z_scores)) == 2:
                 sorted_z_scores = np.expand_dims(sorted_z_scores, axis=1)
 
-<<<<<<< HEAD
             # at baseline we need to eliminate cases of nan's, infinities, and 0's (if all the way across a stimulus)
-=======
->>>>>>> 0497e55f
+
             nan_mask = np.any(
                 np.any(np.isnan(sorted_z_scores) | np.isinf(sorted_z_scores), axis=2)
                 | np.all(np.equal(sorted_z_scores, 0), axis=2),
@@ -448,7 +446,6 @@
                 )
             plt.figure(dpi=plot_kwargs.dpi)
             if plot_kwargs.save and plot_kwargs.title is not None:
-<<<<<<< HEAD
                 self._save_fig(
                     fig=fig,
                     cluster_number=plot_kwargs.title + str(stimulus),
@@ -456,10 +453,7 @@
                     format=plot_kwargs.format,
                 )
             elif plot_kwargs.save and plot_kwargs.title is None:
-=======
-                self._save_fig(plot_kwargs.title, extra_title=plot_kwargs.extra_title, format=plot_kwargs.format)
-            elif plot_kwargs.title is None:
->>>>>>> 0497e55f
+
                 print("give title to save heat map")
             plt.show()
 
@@ -617,11 +611,8 @@
                     )
                 plt.figure(dpi=plot_kwargs.dpi)
                 if plot_kwargs.save:
-<<<<<<< HEAD
                     self._save_fig(fig, title, extra_title=plot_kwargs.extra_title, format=plot_kwargs.format)
-=======
-                    self._save_fig(title, extra_title=plot_kwargs.extra_title, format=plot_kwargs.format)
->>>>>>> 0497e55f
+
                 plt.show()
 
     def plot_sm_fr(
@@ -804,11 +795,8 @@
                 plt.figure(dpi=plot_kwargs.dpi)
 
                 if plot_kwargs.save:
-<<<<<<< HEAD
                     self._save_fig(fig, title, extra_title=plot_kwargs.extra_title, format=plot_kwargs.format)
-=======
-                    self._save_fig(title, extra_title=plot_kwargs.extra_title, format=plot_kwargs.format)
->>>>>>> 0497e55f
+
                 plt.show()
 
     def plot_zscores_ind(self, z_bar: Optional[list[int]] = None, show_stim: bool = True):
