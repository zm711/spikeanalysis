from __future__ import annotations
from collections import namedtuple
from typing import Optional
import matplotlib.pyplot as plt


_possible_kwargs = ["dpi", "figsize", "x_axis", "y_axis", "cmap", "title"]


_plot_kwargs = {
    "figsize": "The size of the figures",
    "dpi": "Density per inch ~ resolution of fig",
    "xlim": "The limits for the x-axis",
    "ylim": "The limits for the y-axis",
    "title": "A title to add to the figure",
    "cmap": "A matplotlib cmap to use for making the figure",
    "x_axis": "The label for the x-axis",
    "y_axis": "The label for the y-axis",
    "fontname": "The font to use",
    "fontstyle": "The style to use for the font",
    "fontsize": "The size of the text",
    "save": "Whether to save images",
    "format": "The format to save the image",
    "extra_title": "Additional info to add to image title",
}


class PlotterBase:
    def __init__(
        self,
        dpi: int = 800,
        figsize: tuple = (10, 8),
        x_axis: Optional[str] = "Time (s)",
        y_axis: Optional[str] = None,
        title: Optional[str] = None,
        cmap: Optional[str] = None,
    ):
        """Base class to assess kwargs values for all plotting classess"""

        self.dpi = dpi
        self.figsize = figsize
        self.x_axis = x_axis
        self.y_axis = y_axis
        self.title = title
        self.cmap = cmap
        self._possible_kwargs = _possible_kwargs

    def _check_kwargs(self, **kwargs):
        for key in kwargs:
            assert key in self._possible_kwargs, f"{key} is not a possible kwarg"

    def _set_kwargs(self, **kwargs):
        if "dpi" in kwargs:
            self.dpi = kwargs["dpi"]
        if "x_axis" in kwargs:
            self.x_axis = kwargs["x_axis"]
        if "y_axis" in kwargs:
            self.y_axis = kwargs["y_axis"]
        if "cmap" in kwargs:
            self.cmap = kwargs["cmap"]
        if "title" in kwargs:
            self.title = kwargs["title"]
        if "figsize" in kwargs:
            self.figsize = kwargs["figsize"]

    def _convert_plot_kwargs(self, plot_kwargs: dict) -> namedtuple:
        """If given a dict of kwargs converts to namedtuple otherwise
        uses the global kwargs set for plotting

        Parameters
        ----------
        plot_kwargs: dict
            the matplotlib style kwargs to use

        """

        figsize = plot_kwargs.pop("figsize", self.figsize)
        dpi = plot_kwargs.pop("dpi", self.dpi)
        x_lim = plot_kwargs.pop("xlim", None)
        y_lim = plot_kwargs.pop("ylim", None)
        fontname = plot_kwargs.pop("fontname", "DejaVu Sans")
        fontstyle = plot_kwargs.pop("fontstyle", "normal")
        fontsize = plot_kwargs.pop("fontsize", "smaller")

        title = plot_kwargs.pop("title", self.title)
        cmap = plot_kwargs.pop("cmap", self.cmap)

        x_axis = plot_kwargs.pop("x_axis", self.x_axis)
        y_axis = plot_kwargs.pop("y_axis", self.y_axis)

        save = plot_kwargs.pop("save", False)
        format = plot_kwargs.pop("format", "png")
        extra_title = plot_kwargs.pop("extra_title", "")

        PlotKwargs = namedtuple(
            "PlotKwargs",
            [
                "figsize",
                "dpi",
                "xlim",
                "ylim",
                "title",
                "cmap",
                "x_axis",
                "y_axis",
                "fontname",
                "fontstyle",
                "fontsize",
                "save",
                "format",
                "extra_title",
            ],
        )

        plot_kwargs = PlotKwargs(
            figsize,
            dpi,
            x_lim,
            y_lim,
            title,
            cmap,
            x_axis,
            y_axis,
            fontname,
            fontstyle,
            fontsize,
            save,
            format,
            extra_title,
        )

        return plot_kwargs

    def get_plot_kwargs_descriptions(self) -> dict:

        return _plot_kwargs

    def set_plot_kwargs(self, ax: plt.axes, plot_kwargs: namedtuple):
        if plot_kwargs.xlim is not None:
            ax.set_xlim(plot_kwargs.xlim)

        if plot_kwargs.ylim is not None:
            ax.set_ylim(plot_kwargs.ylim)

<<<<<<< HEAD
    def _save_fig(self, fig, cluster_number, extra_title="", format="png"):

        title = f"{cluster_number}_{extra_title}"
        fig.savefig(title + "." + format, format=format)
=======
    def _save_fig(self, cluster_number, extra_title="", format="png"):

        title = f"{cluster_number}_{extra_title}"
        plt.savefig(title, format=format)
>>>>>>> 0497e55f
<|MERGE_RESOLUTION|>--- conflicted
+++ resolved
@@ -142,14 +142,7 @@
         if plot_kwargs.ylim is not None:
             ax.set_ylim(plot_kwargs.ylim)
 
-<<<<<<< HEAD
     def _save_fig(self, fig, cluster_number, extra_title="", format="png"):
 
         title = f"{cluster_number}_{extra_title}"
         fig.savefig(title + "." + format, format=format)
-=======
-    def _save_fig(self, cluster_number, extra_title="", format="png"):
-
-        title = f"{cluster_number}_{extra_title}"
-        plt.savefig(title, format=format)
->>>>>>> 0497e55f
