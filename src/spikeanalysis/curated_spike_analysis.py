--- conflicted
+++ resolved
@@ -45,11 +45,8 @@
     """Class for analyzing curated spiketrain data
     based on a curation dictionary"""
 
-<<<<<<< HEAD
     def __init__(self, curation: dict | None = None, st: SpikeAnalysis | None = None, save_parameters=False, verbose=False):
-=======
-    def __init__(self, curation: dict | None = None):
->>>>>>> 5792f2bb
+
         """
         Parameters
         ----------
@@ -76,7 +73,6 @@
             raise TypeError(f'curation must be dict not a {type(curation)}')
         self.curation = curation
 
-<<<<<<< HEAD
     def set_spike_data(self, sp: SpikeData):
         """
         Function for setting a SpikeData object
@@ -88,18 +84,13 @@
         """
         if not isinstance(sp, SpikeData):
             raise TypeError('Set with spike data')
-=======
+
     def set_curation(self, curation: dict):
         self.curation = curation
 
-    def set_spike_data(self, sp: "SpikeData"):
->>>>>>> 5792f2bb
-        from copy import deepcopy
-        super().set_spike_data(sp=sp)
-        self._original_cluster_ids = deepcopy(self.cluster_ids)
+
 
     def set_spike_data_si(self, sp: "Sorting"):
-<<<<<<< HEAD
         """
         Function for setting a spikeinterface sorting
         
@@ -108,8 +99,7 @@
         sp: spikeinterface.BaseSorting
             The spikeinterface Sorting object to load
         """
-=======
->>>>>>> 5792f2bb
+
         from copy import deepcopy
         super().set_spike_data_si(sp=sp)
         self._original_cluster_ids = deepcopy(self.cluster_ids)
