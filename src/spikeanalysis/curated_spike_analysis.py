--- conflicted
+++ resolved
@@ -45,14 +45,10 @@
     """Class for analyzing curated spiketrain data
     based on a curation dictionary"""
 
-<<<<<<< HEAD
     def __init__(
         self, curation: dict | None = None, st: SpikeAnalysis | None = None, save_parameters=False, verbose=False
     ):
-=======
-    def __init__(self, curation: dict | None = None, st: SpikeAnalysis | None = None, save_parameters=False, verbose=False):
-
->>>>>>> f9a9ada2
+
         """
         Parameters
         ----------
@@ -91,20 +87,12 @@
             A spikeanalysis.SpikeData object to be curated
         """
         if not isinstance(sp, SpikeData):
-<<<<<<< HEAD
             raise TypeError("Set with spike data")
         from copy import deepcopy
 
         super().set_spike_data(sp=sp)
         self._original_cluster_ids = deepcopy(self.cluster_ids)
-=======
-            raise TypeError('Set with spike data')
-
-    def set_curation(self, curation: dict):
-        self.curation = curation
-
-
->>>>>>> f9a9ada2
+
 
     def set_spike_data_si(self, sp: "Sorting"):
         """
