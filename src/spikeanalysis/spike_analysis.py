--- conflicted
+++ resolved
@@ -414,11 +414,9 @@
                 self.fr_bins[stim] = bins[fr_window_values]
             self.mean_firing_rate = final_fr
 
-<<<<<<< HEAD
-    def zscore_data(self, time_bin_ms, bsl_window, z_window, eps):
-=======
+
+
     def zscore_data(self, time_bin_ms, bsl_window, z_window, eps:float=0):
->>>>>>> 0497e55f
 
         self.z_score_data(time_bin_ms=time_bin_ms, bsl_window=bsl_window, z_window=z_window, eps=eps)
 
