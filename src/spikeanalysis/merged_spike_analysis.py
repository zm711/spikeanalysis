from __future__ import annotations
import numpy as np

from .spike_analysis import SpikeAnalysis
from .curated_spike_analysis import CuratedSpikeAnalysis


class MergedSpikeAnalysis(SpikeAnalysis):

    def __init__(self, spikeanalysis_list=None, name_list=None, save_parameters=False, verbose=False):

        self.spikeanalysis_list = spikeanalysis_list or []
        self.name_list = name_list or []
        super().__init__(save_parameters=save_parameters, verbose=verbose)

    def add_analysis(self, spikeanalysis, name):

        if isinstance(spikeanalysis, list):
            if len(spikeanalysis) != len(name):
                raise RuntimeError(f"{len(spikeanalysis)=} != {len(name)=}")
            for idx, sa in enumerate(spikeanalysis):
                self.spikeanalysis_list.append(sa)
                self.name_list.append(name[idx])
        else:
            if not isinstance(spikeanalysis, (SpikeAnalysis | CuratedSpikeAnalysis)):
                raise TypeError(f"Spikeanalysis must be a list or a spikeanalysis not a type {type(spikeanalysis)}")
            if not isinstance(name, str):
                raise TypeError("if spikeanalysis is type SpikeAnalysis, then name must be a string")
            self.spikeanalysis_list.append(spikeanalysis)
            self.name_list.append(name)

    def merge_data(self):

        self.events = self.spikeanalysis_list[0].events
        self._sampling_rate = self.spikeanalysis_list[0]._sampling_rate
        self.events_list = [sa.events for sa in self.spikeanalysis_list]

        for stim in self.events.values():
            for sa in self.spikeanalysis_list:
                if self._get_stim_key(sa.events, stim["stim"]) is None:
                    raise RuntimeError("Can not combine incompatible data")
                if sa._sampling_rate != self._sampling_rate:
                    raise RuntimeError("Can not combine incompatible data")

        self._total_stim = len(self.events.keys())
        spike_times = np.concatenate([sa.raw_spike_times for sa in self.spikeanalysis_list])

        sub_cluster_ids = np.array(
            [
                f"{self.name_list[idx]}-{spike}"
                for idx, sa in enumerate(self.spikeanalysis_list)
                for spike in sa.spike_clusters
            ]
        )

        sort_idx = np.argsort(spike_times)

        self.raw_spike_times = spike_times[sort_idx]
        self.spike_clusters = sub_cluster_ids[sort_idx]
        self.cluster_ids = np.unique(self.spike_clusters)

        event_names = {v["stim"]: k for k, v in self.events.items()}

        self._matched_trial_groups = {}
        for stim_name, stim_key in event_names.items():
            tg_0 = set(self.events[stim_key]["trial_groups"])
            tg_0_len = len(tg_0)
            # start with easy case of checking if number of trial groups the same
            if all(
                [len(set(x[self._get_stim_key(x, stim_name)]["trial_groups"])) == tg_0_len for x in self.events_list]
            ):
                # if same number now we need to confirm same values
                for event in self.events_list:
                    for tg in tg_0:
                        if tg not in event[self._get_stim_key(event, stim_name)]["trial_groups"]:
                            unbalanced = True
                            break
                        else:
                            unbalanced = False
                    if unbalanced:
                        self._matched_trial_groups[stim_name] = False
                        break
                    else:
                        self._matched_trial_groups[stim_name] = True
            else:
                self._matched_trial_groups[stim_name] = False

    def _get_stim_key(self, event, stim_name):

        for key, value in event.items():
            if value["stim"] == stim_name:
                return key

    def _fill_merged_data(
        self,
        stim,
        fill,
        data_list,
    ):

        if not np.isnan(fill) and not isinstance(fill, (int, float)):
            raise TypeError(f"fill should be nan or ideally 0; it is {fill}")

        tg_list = [np.unique(x[self._get_stim_key(x, stim)]['trial_groups']) for x in self.events_list]
        flat_tg_list = list(set([y for x in tg_list for y in x]))
        for psth_idx, fr in enumerate(data_list):
            current_tg = tg_list[psth_idx]
            expand_dims = []
            for sub_tg in flat_tg_list:
                if sub_tg not in current_tg:
                    expand_dims.append(flat_tg_list.index(sub_tg))
            for dim in expand_dims:
                fr = np.insert(fr, 1, fill, axis=dim)
                data_list[psth_idx] = fr

    def get_raw_psth(self, window, time_bin_ms):

        for sa in self.spikeanalysis_list:
            sa.get_raw_psth(window=window, time_bin_ms=time_bin_ms)

    def get_raw_firing_rate(
        self,
        time_bin_ms: list[float] | float,
        fr_window: list | list[list],
        mode: str,
        bsl_window: list | list[list] | None = None,
        sm_time_ms: list[float] | float | None = None,
        fill=np.nan,
    ):

        firing_rates_list = []
        for sa in self.spikeanalysis_list:
            sa.get_raw_firing_rate(time_bin_ms, fr_window, mode, bsl_window, sm_time_ms)
            firing_rates_list.append(sa.return_value("mean_firing_rate"))

        merged_firing_rates = {}
        for stim in firing_rates_list[0].keys():
            prepped_firing_rates_list = [firing_rate[stim] for firing_rate in firing_rates_list]
            if self._matched_trial_groups[stim]:
                merged_firing_rates[stim] = np.concatenate(prepped_firing_rates_list, axis=0)
            else:
                self._fill_merged_data(stim, fill, prepped_firing_rates_list)
                merged_firing_rates[stim] = np.concatenate(prepped_firing_rates_list, axis=0)

        self.mean_firing_rate = merged_firing_rates
        self.fr_bins = self.spikeanalysis_list[0].fr_bins
<<<<<<< HEAD
        self.fr_windows = self.spikeanalysis_list[0].fr_windows
=======
>>>>>>> 5792f2bb

    def z_score_data(self, time_bin_ms, bsl_window, z_window, eps=0, fill=np.nan):

        z_score_list = []
        for sa in self.spikeanalysis_list:
            sa.z_score_data(time_bin_ms, bsl_window, z_window, eps)
            z_score_list.append(sa.return_value("z_scores"))

        merged_z_scores = {}
        for stim in z_score_list[0].keys():
            prepped_z_score_list = [z_score[stim] for z_score in z_score_list]
            if self._matched_trial_groups[stim]:
                merged_z_scores[stim] = np.concatenate(prepped_z_score_list, axis=0)
            else:
                self._fill_merged_data(stim, fill, prepped_z_score_list)
                merged_z_scores[stim] = np.concatenate(prepped_z_score_list, axis=0)

        self.z_scores = merged_z_scores
        self.z_bins = self.spikeanalysis_list[0].z_bins
<<<<<<< HEAD
        self.z_windows=self.spikeanalysis_list[0].z_windows
=======
>>>>>>> 5792f2bb

    def latencies(self):
        print("To do")

    def get_interspike_intervals(self):
        super().get_interspike_intervals()

    def compute_event_interspike_intervals(self, time_ms: float = 200):
        raise NotImplementedError("Should run in the base Spikeanalysis for this")

    def trial_correlation(
        self,
        window: list | list[list],
        time_bin_ms: float | None = None,
        dataset = "psth",
        method = "pearson",
    ):
        raise NotImplementedError("Should run in the base SpikeAnalysis")<|MERGE_RESOLUTION|>--- conflicted
+++ resolved
@@ -144,10 +144,8 @@
 
         self.mean_firing_rate = merged_firing_rates
         self.fr_bins = self.spikeanalysis_list[0].fr_bins
-<<<<<<< HEAD
         self.fr_windows = self.spikeanalysis_list[0].fr_windows
-=======
->>>>>>> 5792f2bb
+
 
     def z_score_data(self, time_bin_ms, bsl_window, z_window, eps=0, fill=np.nan):
 
@@ -167,10 +165,8 @@
 
         self.z_scores = merged_z_scores
         self.z_bins = self.spikeanalysis_list[0].z_bins
-<<<<<<< HEAD
         self.z_windows=self.spikeanalysis_list[0].z_windows
-=======
->>>>>>> 5792f2bb
+
 
     def latencies(self):
         print("To do")
